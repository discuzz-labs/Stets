/*
 * Copyright (c) 2024 Discuzz Labs Organization
 * Licensed under the MIT License.
 * See the LICENSE file in the project root for license information.
 */

import { build, Plugin } from "esbuild";
import { SourceMapConsumer } from "source-map";
import { Tsconfig } from "../config/types";

interface TransformResult {
  code: string;
  sourceMap: SourceMapConsumer;
  file: string;
}

export class Transform {
  constructor(
    private readonly options: {
      plugins: Plugin[];
      tsconfig: Tsconfig;
    },
  ) {}

  async transformMultiple(filenames: string[]): Promise<TransformResult[]> {
    // Validate files exist and transform them together
    const result = await build({
<<<<<<< HEAD
      entryPoints: [filename],
      bundle: true,
=======
      entryPoints: filenames,
      bundle: false, // Don't bundle, but process all files
      splitting: false,
      format: "cjs",
      sourcemap: "external", // Generate separate sourcemaps
>>>>>>> d566a3a0
      write: false,
      minify: false,
      sourcesContent: true,
      format: "cjs",
      sourcemap: "external",
      outdir: "dist",
      logLevel: "silent",
      loader: this.getLoaderConfig(),
      plugins:
        this.options.plugins.length > 0 ? this.options.plugins : undefined,
      tsconfigRaw: Object.keys(this.options.tsconfig).length > 0 ? {
        compilerOptions: {
          alwaysStrict: this.options.tsconfig.alwaysStrict,
          baseUrl: this.options.tsconfig.baseUrl,
          experimentalDecorators: this.options.tsconfig.experimentalDecorators,
          importsNotUsedAsValues: this.options.tsconfig.importsNotUsedAsValues,
          jsx: this.options.tsconfig.jsx,
          jsxFactory: this.options.tsconfig.jsxFactory,
          jsxFragmentFactory: this.options.tsconfig.jsxFragmentFactory,
          jsxImportSource: this.options.tsconfig.jsxImportSource,
          paths: this.options.tsconfig.paths,
          preserveValueImports: this.options.tsconfig.preserveValueImports,
          strict: this.options.tsconfig.strict,
          useDefineForClassFields:
            this.options.tsconfig.useDefineForClassFields,
          verbatimModuleSyntax: this.options.tsconfig.verbatimModuleSyntax,
        },
      } : {}
    });

    // Process output files
    if (result.outputFiles?.length > 0) {
      // Group output files by their corresponding input file
      const transformResults: TransformResult[] = [];

      for (let i = 0; i < filenames.length; i++) {
        const codeFile = result.outputFiles[i * 2 + 1];
        const mapFile = result.outputFiles[i * 2];

<<<<<<< HEAD
      return {
        code: bundledCode,
        sourceMap: await new SourceMapConsumer(sourceMap),
      };
=======
        if (!codeFile || !mapFile) {
          throw new Error(`Failed to process file: ${filenames[i]}`);
        }

        transformResults.push({
          file: filenames[i],
          code: codeFile.text,
          sourceMap: await new SourceMapConsumer(mapFile.text)
        });
      }

      return transformResults;
>>>>>>> d566a3a0
    } else {
      throw new Error("Failed to generate bundles and sourcemaps");
    }
  }
  
  /**
   * Determine the loader configuration for esbuild
   */
  private getLoaderConfig(): Record<string, "js" | "ts" | "jsx" | "tsx"> {
    return {
      ".ts": "ts",
      ".tsx": "tsx",
      ".js": "js",
      ".jsx": "jsx",
    };
  }
}<|MERGE_RESOLUTION|>--- conflicted
+++ resolved
@@ -11,7 +11,6 @@
 interface TransformResult {
   code: string;
   sourceMap: SourceMapConsumer;
-  file: string;
 }
 
 export class Transform {
@@ -22,24 +21,18 @@
     },
   ) {}
 
-  async transformMultiple(filenames: string[]): Promise<TransformResult[]> {
+  async transform(filenames: string[]): Promise<TransformResult> {
     // Validate files exist and transform them together
     const result = await build({
-<<<<<<< HEAD
-      entryPoints: [filename],
-      bundle: true,
-=======
       entryPoints: filenames,
       bundle: false, // Don't bundle, but process all files
       splitting: false,
       format: "cjs",
       sourcemap: "external", // Generate separate sourcemaps
->>>>>>> d566a3a0
+
       write: false,
       minify: false,
       sourcesContent: true,
-      format: "cjs",
-      sourcemap: "external",
       outdir: "dist",
       logLevel: "silent",
       loader: this.getLoaderConfig(),
@@ -68,31 +61,14 @@
     // Process output files
     if (result.outputFiles?.length > 0) {
       // Group output files by their corresponding input file
-      const transformResults: TransformResult[] = [];
-
-      for (let i = 0; i < filenames.length; i++) {
-        const codeFile = result.outputFiles[i * 2 + 1];
-        const mapFile = result.outputFiles[i * 2];
-
-<<<<<<< HEAD
+      const bundledCode = result.outputFiles[1].text
+      const sourceMap = result.outputFiles[0].text
+      
       return {
         code: bundledCode,
         sourceMap: await new SourceMapConsumer(sourceMap),
       };
-=======
-        if (!codeFile || !mapFile) {
-          throw new Error(`Failed to process file: ${filenames[i]}`);
-        }
 
-        transformResults.push({
-          file: filenames[i],
-          code: codeFile.text,
-          sourceMap: await new SourceMapConsumer(mapFile.text)
-        });
-      }
-
-      return transformResults;
->>>>>>> d566a3a0
     } else {
       throw new Error("Failed to generate bundles and sourcemaps");
     }
